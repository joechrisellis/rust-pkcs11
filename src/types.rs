--- conflicted
+++ resolved
@@ -656,10 +656,6 @@
 
 impl std::fmt::Debug for CK_ATTRIBUTE {
   fn fmt(&self, fmt: &mut std::fmt::Formatter) -> std::fmt::Result {
-<<<<<<< HEAD
-    let attrType = format!("0x{:x}", {self.attrType});
-    let data = unsafe { slice::from_raw_parts(self.pValue as *const u8, self.ulValueLen as usize) };
-=======
     let attrType = format!("0x{:x}", self.attrType);
     let data = if self.is_value_unavailable() {
       // That allows to still debug unavailable values
@@ -667,7 +663,6 @@
     } else {
       unsafe { slice::from_raw_parts(self.pValue as *const u8, self.ulValueLen as usize) }
     };
->>>>>>> 06dcdd81
     fmt
       .debug_struct("CK_ATTRIBUTE")
       .field("attrType", &attrType)
