--- conflicted
+++ resolved
@@ -886,19 +886,11 @@
     let mut signatureLen: CK_ULONG = 0;
     match (self.C_Sign)(session, data.as_slice().as_ptr(), data.len() as CK_ULONG, ptr::null(), &mut signatureLen) {
       CKR_OK => {
-<<<<<<< HEAD
-        let mut signature: Vec<CK_BYTE> = Vec::with_capacity(signatureLen);
+        let mut signature: Vec<CK_BYTE> = Vec::with_capacity(signatureLen as usize);
         match (self.C_Sign)(session, data.as_slice().as_ptr(), data.len(), signature.as_slice().as_ptr(), &signatureLen) {
           CKR_OK => {
             unsafe {
               signature.set_len(signatureLen);
-=======
-        let mut signature: Vec<CK_BYTE> = Vec::with_capacity(signatureLen as usize);
-        match (self.C_Sign)(session, data.as_slice().as_ptr(), data.len() as CK_ULONG, ptr::null(), &signatureLen) {
-          CKR_OK => {
-            unsafe {
-              signature.set_len(signatureLen as usize); 
->>>>>>> ec763f5c
             }
             Ok(signature)
           },
